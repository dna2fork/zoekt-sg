// Copyright 2016 Google Inc. All rights reserved.
//
// Licensed under the Apache License, Version 2.0 (the "License");
// you may not use this file except in compliance with the License.
// You may obtain a copy of the License at
//
//    http://www.apache.org/licenses/LICENSE-2.0
//
// Unless required by applicable law or agreed to in writing, software
// distributed under the License is distributed on an "AS IS" BASIS,
// WITHOUT WARRANTIES OR CONDITIONS OF ANY KIND, either express or implied.
// See the License for the specific language governing permissions and
// limitations under the License.

package zoekt

import (
	"bytes"
	"encoding/binary"
	"fmt"
	"hash/crc64"
	"html/template"
	"log"
	"path/filepath"
	"sort"
	"unicode/utf8"
)

var _ = log.Println

const ngramSize = 3

type searchableString struct {
	data []byte
}

// Filled by the linker (see build-deploy.sh)
var Version string

// Store character (unicode codepoint) offset (in bytes) this often.
const runeOffsetFrequency = 100

type postingsBuilder struct {
	postings    map[ngram][]byte
	lastOffsets map[ngram]uint32

	// To support UTF-8 searching, we must map back runes to byte
	// offsets. As a first attempt, we sample regularly. The
	// precise offset can be found by walking from the recorded
	// offset to the desired rune.
	runeOffsets []uint32
	runeCount   uint32

	isPlainASCII bool

	endRunes []uint32
	endByte  uint32
}

func newPostingsBuilder() *postingsBuilder {
	return &postingsBuilder{
		postings:     map[ngram][]byte{},
		lastOffsets:  map[ngram]uint32{},
		isPlainASCII: true,
	}
}

// Store trigram offsets for the given UTF-8 data. The
// DocumentSections must correspond to rune boundaries in the UTF-8
// data.
func (s *postingsBuilder) newSearchableString(data []byte, byteSections []DocumentSection) (*searchableString, []DocumentSection, error) {
	dest := searchableString{
		data: data,
	}
	var buf [8]byte
	var runeGram [3]rune

	var runeIndex uint32
	byteCount := 0
	dataSz := uint32(len(data))

	byteSectionBoundaries := make([]uint32, 0, 2*len(byteSections))
	for _, s := range byteSections {
		byteSectionBoundaries = append(byteSectionBoundaries, s.Start, s.End)
	}
	var runeSectionBoundaries []uint32

	endRune := s.runeCount
	for ; len(data) > 0; runeIndex++ {
		c, sz := utf8.DecodeRune(data)
		if sz > 1 {
			s.isPlainASCII = false
		}
		data = data[sz:]

		runeGram[0], runeGram[1], runeGram[2] = runeGram[1], runeGram[2], c

		if idx := s.runeCount + runeIndex; idx%runeOffsetFrequency == 0 {
			s.runeOffsets = append(s.runeOffsets, s.endByte+uint32(byteCount))
		}
		for len(byteSectionBoundaries) > 0 && byteSectionBoundaries[0] == uint32(byteCount) {
			runeSectionBoundaries = append(runeSectionBoundaries,
				endRune+uint32(runeIndex))
			byteSectionBoundaries = byteSectionBoundaries[1:]
		}

		byteCount += sz

		if runeIndex < 2 {
			continue
		}

		ng := runesToNGram(runeGram)
		lastOff := s.lastOffsets[ng]
		newOff := endRune + uint32(runeIndex) - 2

		m := binary.PutUvarint(buf[:], uint64(newOff-lastOff))
		s.postings[ng] = append(s.postings[ng], buf[:m]...)
		s.lastOffsets[ng] = newOff
	}
	s.runeCount += runeIndex

	for len(byteSectionBoundaries) > 0 && byteSectionBoundaries[0] < uint32(byteCount) {
		return nil, nil, fmt.Errorf("no rune for section boundary at byte %d", byteSectionBoundaries[0])
	}

	// Handle symbol definition that ends at file end. This can
	// happen for labels at the end of .bat files.

	for len(byteSectionBoundaries) > 0 && byteSectionBoundaries[0] == uint32(byteCount) {
		runeSectionBoundaries = append(runeSectionBoundaries,
			endRune+runeIndex)
		byteSectionBoundaries = byteSectionBoundaries[1:]
	}
	runeSecs := make([]DocumentSection, 0, len(byteSections))
	for i := 0; i < len(runeSectionBoundaries); i += 2 {
		runeSecs = append(runeSecs, DocumentSection{
			Start: runeSectionBoundaries[i],
			End:   runeSectionBoundaries[i+1],
		})
	}

	s.endRunes = append(s.endRunes, s.runeCount)
	s.endByte += dataSz
	return &dest, runeSecs, nil
}

// IndexBuilder builds a single index shard.
type IndexBuilder struct {
	contentStrings  []*searchableString
	nameStrings     []*searchableString
	docSections     [][]DocumentSection
	runeDocSections []DocumentSection

	symID        uint32
	symIndex     map[string]uint32
	symKindID    uint32
	symKindIndex map[string]uint32
	symMetaData  []uint32

	fileEndSymbol []uint32

	checksums []byte

	branchMasks []uint64
	subRepos    []uint32

	contentPostings *postingsBuilder
	namePostings    *postingsBuilder

	// root repository
	repo Repository

	// name to index.
	subRepoIndices map[string]uint32

	// language => language code
	languageMap map[string]byte

	// languages codes
	languages []byte
}

func (d *Repository) verify() error {
	for _, t := range []string{d.FileURLTemplate, d.LineFragmentTemplate, d.CommitURLTemplate} {
		if _, err := template.New("").Parse(t); err != nil {
			return err
		}
	}
	return nil
}

// ContentSize returns the number of content bytes so far ingested.
func (b *IndexBuilder) ContentSize() uint32 {
	// Add the name too so we don't skip building index if we have
	// lots of empty files.
	return b.contentPostings.endByte + b.namePostings.endByte
}

// NewIndexBuilder creates a fresh IndexBuilder. The passed in
// Repository contains repo metadata, and may be set to nil.
func NewIndexBuilder(r *Repository) (*IndexBuilder, error) {
	b := &IndexBuilder{
		contentPostings: newPostingsBuilder(),
		namePostings:    newPostingsBuilder(),
		fileEndSymbol:   []uint32{0},
		symIndex:        make(map[string]uint32),
		symKindIndex:    make(map[string]uint32),
		languageMap:     map[string]byte{},
	}

	if r == nil {
		r = &Repository{}
	}
	if err := b.setRepository(r); err != nil {
		return nil, err
	}
	return b, nil
}

func (b *IndexBuilder) setRepository(desc *Repository) error {
	if len(b.contentStrings) > 0 {
		return fmt.Errorf("setRepository called after adding files")
	}
	if err := desc.verify(); err != nil {
		return err
	}

<<<<<<< HEAD
	for _, subrepo := range desc.SubRepoMap {
		branchEqual := len(subrepo.Branches) == len(desc.Branches)
		if branchEqual {
			for i, b := range subrepo.Branches {
				branchEqual = branchEqual && (b.Name == desc.Branches[i].Name)
			}
		}
	}

=======
>>>>>>> 51182314
	if len(desc.Branches) > 64 {
		return fmt.Errorf("too many branches")
	}

	b.repo = *desc

	// copy subrepomap without root
	b.repo.SubRepoMap = map[string]*Repository{}
	for k, v := range desc.SubRepoMap {
		if k != "" {
			b.repo.SubRepoMap[k] = v
		}
	}

	b.populateSubRepoIndices()
	return nil
}

type DocumentSection struct {
	Start, End uint32
}

// Document holds a document (file) to index.
type Document struct {
	Name              string
	Content           []byte
	Branches          []string
	SubRepositoryPath string
	Language          string

	// If set, something is wrong with the file contents, and this
	// is the reason it wasn't indexed.
	SkipReason string

	// Document sections for symbols. Offsets should use bytes.
	Symbols         []DocumentSection
	SymbolsMetaData []*Symbol
}

type symbolSlice struct {
	symbols  []DocumentSection
	metaData []*Symbol
}

func (s symbolSlice) Len() int { return len(s.symbols) }

func (s symbolSlice) Swap(i, j int) {
	s.symbols[i], s.symbols[j] = s.symbols[j], s.symbols[i]
	s.metaData[i], s.metaData[j] = s.metaData[j], s.metaData[i]
}

func (s symbolSlice) Less(i, j int) bool {
	return s.symbols[i].Start < s.symbols[j].Start
}

// AddFile is a convenience wrapper for Add
func (b *IndexBuilder) AddFile(name string, content []byte) error {
	return b.Add(Document{Name: name, Content: content})
}

// CheckText returns a reason why the given contents are probably not source texts.
func CheckText(content []byte, maxTrigramCount int) error {
	if len(content) == 0 {
		return nil
	}

	if len(content) < ngramSize {
		return fmt.Errorf("file size smaller than %d", ngramSize)
	}

	trigrams := map[ngram]struct{}{}

	var cur [3]rune
	byteCount := 0
	for len(content) > 0 {
		if content[0] == 0 {
			return fmt.Errorf("binary data at byte offset %d", byteCount)
		}

		r, sz := utf8.DecodeRune(content)
		content = content[sz:]
		byteCount += sz

		cur[0], cur[1], cur[2] = cur[1], cur[2], r
		if cur[0] == 0 {
			// start of file.
			continue
		}

		trigrams[runesToNGram(cur)] = struct{}{}
		if len(trigrams) > maxTrigramCount {
			// probably not text.
			return fmt.Errorf("number of trigrams exceeds %d", maxTrigramCount)
		}
	}
	return nil
}

func (b *IndexBuilder) populateSubRepoIndices() {
	if b.subRepoIndices != nil {
		return
	}
	paths := []string{""}
	for k := range b.repo.SubRepoMap {
		paths = append(paths, k)
	}
	sort.Strings(paths)
	b.subRepoIndices = make(map[string]uint32, len(paths))
	for i, p := range paths {
		b.subRepoIndices[p] = uint32(i)
	}
}

const notIndexedMarker = "NOT-INDEXED: "

func (b *IndexBuilder) symbolID(sym string) uint32 {
	if _, ok := b.symIndex[sym]; !ok {
		b.symIndex[sym] = b.symID
		b.symID++
	}
	return b.symIndex[sym]
}

func (b *IndexBuilder) symbolKindID(t string) uint32 {
	if _, ok := b.symKindIndex[t]; !ok {
		b.symKindIndex[t] = b.symKindID
		b.symKindID++
	}
	return b.symKindIndex[t]
}

func (b *IndexBuilder) addSymbols(symbols []*Symbol) {
	for _, sym := range symbols {
		b.symMetaData = append(b.symMetaData,
			// This field was removed due to redundancy. To avoid
			// needing to reindex, it is set to zero for now. In the
			// future, this field will be completely removed. It
			// will require incrementing the feature version.
			0,
			b.symbolKindID(sym.Kind),
			b.symbolID(sym.Parent),
			b.symbolKindID(sym.ParentKind))
	}
}

// Add a file which only occurs in certain branches.
func (b *IndexBuilder) Add(doc Document) error {
	hasher := crc64.New(crc64.MakeTable(crc64.ISO))

	if idx := bytes.IndexByte(doc.Content, 0); idx >= 0 {
		doc.SkipReason = fmt.Sprintf("binary content at byte offset %d", idx)
		doc.Language = "binary"
	}

	if doc.SkipReason != "" {
		doc.Content = []byte(notIndexedMarker + doc.SkipReason)
		doc.Symbols = nil
		doc.SymbolsMetaData = nil
		if doc.Language == "" {
			doc.Language = "skipped"
		}
	}

	sort.Sort(symbolSlice{doc.Symbols, doc.SymbolsMetaData})
	var last DocumentSection
	for i, s := range doc.Symbols {
		if i > 0 {
			if last.End > s.Start {
				return fmt.Errorf("sections overlap")
			}
		}
		last = s
	}
	if last.End > uint32(len(doc.Content)) {
		return fmt.Errorf("section goes past end of content")
	}

	if doc.SubRepositoryPath != "" {
		rel, err := filepath.Rel(doc.SubRepositoryPath, doc.Name)
		if err != nil || rel == doc.Name {
			return fmt.Errorf("path %q must start subrepo path %q", doc.Name, doc.SubRepositoryPath)
		}
	}
	docStr, runeSecs, err := b.contentPostings.newSearchableString(doc.Content, doc.Symbols)
	if err != nil {
		return err
	}
	nameStr, _, err := b.namePostings.newSearchableString([]byte(doc.Name), nil)
	if err != nil {
		return err
	}
	b.addSymbols(doc.SymbolsMetaData)

	subRepoIdx, ok := b.subRepoIndices[doc.SubRepositoryPath]
	if !ok {
		return fmt.Errorf("unknown subrepo path %q", doc.SubRepositoryPath)
	}

	var mask uint64
	for _, br := range doc.Branches {
		m := b.branchMask(br)
		if m == 0 {
			return fmt.Errorf("no branch found for %s", br)
		}
		mask |= m
	}

	b.subRepos = append(b.subRepos, subRepoIdx)

	hasher.Write(doc.Content)

	b.contentStrings = append(b.contentStrings, docStr)
	b.runeDocSections = append(b.runeDocSections, runeSecs...)

	b.nameStrings = append(b.nameStrings, nameStr)
	b.docSections = append(b.docSections, doc.Symbols)
	b.fileEndSymbol = append(b.fileEndSymbol, uint32(len(b.runeDocSections)))
	b.branchMasks = append(b.branchMasks, mask)
	b.checksums = append(b.checksums, hasher.Sum(nil)...)

	langCode, ok := b.languageMap[doc.Language]
	if !ok {
		if len(b.languageMap) >= 255 {
			return fmt.Errorf("too many languages")
		}
		langCode = byte(len(b.languageMap))
		b.languageMap[doc.Language] = langCode
	}
	b.languages = append(b.languages, langCode)

	return nil
}

func (b *IndexBuilder) branchMask(br string) uint64 {
	for i, b := range b.repo.Branches {
		if b.Name == br {
			return uint64(1) << uint(i)
		}
	}
	return 0
}<|MERGE_RESOLUTION|>--- conflicted
+++ resolved
@@ -226,18 +226,6 @@
 		return err
 	}
 
-<<<<<<< HEAD
-	for _, subrepo := range desc.SubRepoMap {
-		branchEqual := len(subrepo.Branches) == len(desc.Branches)
-		if branchEqual {
-			for i, b := range subrepo.Branches {
-				branchEqual = branchEqual && (b.Name == desc.Branches[i].Name)
-			}
-		}
-	}
-
-=======
->>>>>>> 51182314
 	if len(desc.Branches) > 64 {
 		return fmt.Errorf("too many branches")
 	}
