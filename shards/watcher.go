// Copyright 2017 Google Inc. All rights reserved.
//
// Licensed under the Apache License, Version 2.0 (the "License");
// you may not use this file except in compliance with the License.
// You may obtain a copy of the License at
//
//    http://www.apache.org/licenses/LICENSE-2.0
//
// Unless required by applicable law or agreed to in writing, software
// distributed under the License is distributed on an "AS IS" BASIS,
// WITHOUT WARRANTIES OR CONDITIONS OF ANY KIND, either express or implied.
// See the License for the specific language governing permissions and
// limitations under the License.

package shards

import (
	"fmt"
	"io"
	"log"
	"os"
	"path/filepath"
	"sync"
	"time"

	"github.com/fsnotify/fsnotify"
)

type shardLoader interface {
	// Load a new file. Should be safe for concurrent calls.
	load(filename string)
	drop(filename string)
}

type shardWatcher struct {
	dir        string
	timestamps map[string]time.Time
	loader     shardLoader
	quit       chan<- struct{}
}

func (sw *shardWatcher) Close() error {
	if sw.quit != nil {
		close(sw.quit)
		sw.quit = nil
	}
	return nil
}

func NewDirectoryWatcher(dir string, loader shardLoader) (io.Closer, error) {
	quitter := make(chan struct{}, 1)
	sw := &shardWatcher{
		dir:        dir,
		timestamps: map[string]time.Time{},
		loader:     loader,
		quit:       quitter,
	}
	if err := sw.scan(); err != nil {
		return nil, err
	}

	if err := sw.watch(quitter); err != nil {
		return nil, err
	}

	return sw, nil
}

func (s *shardWatcher) String() string {
	return fmt.Sprintf("shardWatcher(%s)", s.dir)
}

func (s *shardWatcher) scan() error {
	fs, err := filepath.Glob(filepath.Join(s.dir, "*.zoekt"))
	if err != nil {
		return err
	}

<<<<<<< HEAD
=======
	if len(s.timestamps) == 0 && len(fs) == 0 {
		return fmt.Errorf("directory %s is empty", s.dir)
	}

>>>>>>> b74f98e6
	ts := map[string]time.Time{}
	for _, fn := range fs {
		fi, err := os.Lstat(fn)
		if err != nil {
			continue
		}

		ts[fn] = fi.ModTime()
	}

	var toLoad []string
	for k, mtime := range ts {
		if t, ok := s.timestamps[k]; !ok || t != mtime {
			toLoad = append(toLoad, k)
			s.timestamps[k] = mtime
		}
	}

	var toDrop []string
	// Unload deleted shards.
	for k := range s.timestamps {
		if _, ok := ts[k]; !ok {
			toDrop = append(toDrop, k)
			delete(s.timestamps, k)
		}
	}

	for _, t := range toDrop {
		log.Printf("unloading: %s", t)
		s.loader.drop(t)
	}

	var wg sync.WaitGroup
	for _, t := range toLoad {
		wg.Add(1)
		go func(k string) {
			s.loader.load(k)
			wg.Done()
		}(t)
	}
	wg.Wait()

	return nil
}

func (s *shardWatcher) watch(quitter <-chan struct{}) error {
	watcher, err := fsnotify.NewWatcher()
	if err != nil {
		return err
	}
	if err := watcher.Add(s.dir); err != nil {
		return err
	}

	go func() {
		for {
			select {
			case <-watcher.Events:
				s.scan()
			case err := <-watcher.Errors:
				if err != nil {
					log.Println("watcher error:", err)
				}
			case <-quitter:
				watcher.Close()
				return
			}
		}
	}()
	return nil
}<|MERGE_RESOLUTION|>--- conflicted
+++ resolved
@@ -76,13 +76,6 @@
 		return err
 	}
 
-<<<<<<< HEAD
-=======
-	if len(s.timestamps) == 0 && len(fs) == 0 {
-		return fmt.Errorf("directory %s is empty", s.dir)
-	}
-
->>>>>>> b74f98e6
 	ts := map[string]time.Time{}
 	for _, fn := range fs {
 		fi, err := os.Lstat(fn)
