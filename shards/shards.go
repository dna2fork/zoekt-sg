--- conflicted
+++ resolved
@@ -387,14 +387,9 @@
 		return res[i].name < res[j].name
 	})
 
-<<<<<<< HEAD
-	// Cache ranked. Ensure we only cache the value if s.shards hasn't
-	// changed.
-=======
 	// Cache ranked. We currently hold a read lock, so start a goroutine which
 	// acquires a write lock to update. Use requiredVersion to ensure our
 	// cached slice is still current after acquiring the write lock.
->>>>>>> eed1c916
 	go func(ranked []rankedShard, requiredVersion uint64) {
 		s.lock()
 		if s.rankedVersion == requiredVersion {
